version: 2.1

orbs:
  docker-buildx: sensu/docker-buildx@1.1.1
  aws-ecr: circleci/aws-ecr@8.1.2
  win: circleci/windows@5.0

executors:
  docker-rust:
    docker:
      - image: cimg/rust:1.65.0
    resource_class: small
  image-ubuntu:
    machine:
      image: ubuntu-2204:2022.04.1
      docker_layer_caching: true
    resource_class: xlarge

# sscache steps are from this guide
# https://medium.com/@edouard.oger/rust-caching-on-circleci-using-sccache-c996344f0115
commands:
  restore-cargo-cache:
    steps:
      # Restore cargo cache before installing anything with the cargo command (ie cargo install ...)
      - restore_cache:
          name: Restore cargo cache
          keys:
            - cargo-{{ checksum "Cargo.lock" }}
      - run:
          name: Install sccache
          command: |
            ls ~/.cargo/bin/sccache || cargo install sccache
            # This configures Rust to use sccache.
            echo 'export "RUSTC_WRAPPER"="sccache"' >> $BASH_ENV
            sccache --version
      - restore_cache:
          name: Restore sccache cache
          key: sccache-cache-{{ .Environment.CIRCLE_JOB }}
  save-cargo-cache:
    steps:
      - run:
          name: Sccache stats
          command: sccache --show-stats
      - save_cache:
          name: Save sccache cache
          # We use {{ epoch }} to always upload a fresh cache:
          # Of course, restore_cache will not find this exact key,
          # but it will fall back to the closest key (aka the most recent).
          # See https://discuss.circleci.com/t/add-mechanism-to-update-existing-cache-key/9014/13
          key: sccache-cache-{{ .Environment.CIRCLE_JOB }}-{{ epoch }}
          paths:
            - "~/.cache/sccache"
      - save_cache:
          name: Save cargo cache
          key: cargo-{{ checksum "Cargo.lock" }}-{{ epoch }}
          paths:
            - ~/.cargo
  restore-buildx-cache:
    steps:
      - docker-buildx/install:
          version: 0.8.2
          qemu-user-static-version: 7.0.0-7
      - restore_cache:
          name: Restore buildx cache
          keys:
            # Try lock cache first
            - docker-buildx-{{ checksum "./Cargo.lock" }}
            # Try branch cache next
            - docker-buildx-{{ .Branch }}
            # Fallback to main cache
            - docker-buildx-main
      - run:
          name: Configure buildx cache
          command: export BUILDX_CACHE=/tmp/cache/buildx
  save-buildx-cache:
    steps:
      - save_cache:
          name: Save buildx cache
          paths:
            - "/tmp/cache/buildx"
          key: docker-buildx-{{ checksum "./Cargo.lock" }}-{{ epoch }}
          when: always
  apply-patches:
    steps:
      - run:
          name: Patch service
          command: |
            cat\<< EOF > ~/.cargo/config.toml
            [patch.crates-io]
            shuttle-service = { path = "$PWD/service" }
            shuttle-runtime = { path = "$PWD/runtime" }

            shuttle-aws-rds = { path = "$PWD/resources/aws-rds" }
            shuttle-persist = { path = "$PWD/resources/persist" }
            shuttle-shared-db = { path = "$PWD/resources/shared-db" }
            shuttle-secrets = { path = "$PWD/resources/secrets" }
            shuttle-static-folder = { path = "$PWD/resources/static-folder" }

            shuttle-axum = { path = "$PWD/services/shuttle-axum" }
            shuttle-actix-web = { path = "$PWD/services/shuttle-actix-web" }
            shuttle-next = { path = "$PWD/services/shuttle-next" }
            shuttle-poem = { path = "$PWD/services/shuttle-poem" }
            shuttle-poise = { path = "$PWD/services/shuttle-poise" }
            shuttle-rocket = { path = "$PWD/services/shuttle-rocket" }
            shuttle-salvo = { path = "$PWD/services/shuttle-salvo" }
            shuttle-serenity = { path = "$PWD/services/shuttle-serenity" }
            shuttle-thruster = { path = "$PWD/services/shuttle-thruster" }
            shuttle-tide = { path = "$PWD/services/shuttle-tide" }
            shuttle-tower = { path = "$PWD/services/shuttle-tower" }
            shuttle-warp = { path = "$PWD/services/shuttle-warp" }
            EOF
  install-rust:
    steps:
      - run:
          name: Install Rust
          command: |
            curl --proto '=https' --tlsv1.2 -sSf https://sh.rustup.rs | sh -s -- -y --target add wasm32-wasi
            sudo apt update && sudo apt install -y libssl1.1
  install-protoc:
    parameters:
      arch:
        description: "The architecture of protoc to install"
        type: string
        default: "linux-x86_64"
    steps:
      - run:
          name: Install protoc
          command: |
            curl -OL https://github.com/protocolbuffers/protobuf/releases/download/v21.9/protoc-21.9-<< parameters.arch >>.zip &&\
              sudo unzip -o protoc-21.9-<< parameters.arch >>.zip -d /usr/local bin/protoc &&\
              sudo unzip -o protoc-21.9-<< parameters.arch >>.zip -d /usr/local 'include/*' &&\
              rm -f protoc-21.9-<< parameters.arch >>.zip
  make-artifact:
    parameters:
      target:
        description: "Rust target to put in artifact"
        type: string
      suffix:
        description: "Suffix that is on the binary"
        type: string
        default: ""
    steps:
      - run:
          name: Set git tag in the environment
          command: |
            echo TAG=$(git describe --tags --abbrev=0) >> $BASH_ENV
      - run:
          name: Set binary directory in the environment
          command: |
            echo BIN_DIR=cargo-shuttle-<< parameters.target >>-$TAG >> $BASH_ENV
      - run:
          name: Make artifact
          command: |
            mkdir $BIN_DIR
            mv target/<< parameters.target >>/release/cargo-shuttle<< parameters.suffix >> $BIN_DIR/cargo-shuttle<< parameters.suffix >>
            mv LICENSE $BIN_DIR/
            mv README.md $BIN_DIR/
            mkdir -p artifacts/<< parameters.target >>
            cp $BASH_ENV artifacts/<< parameters.target >>.env
            tar -cvzf artifacts/<< parameters.target >>/cargo-shuttle-$TAG-<< parameters.target >>.tar.gz $BIN_DIR
      # Persist the bash environment to the workspace as well, we need it for the release job.
      # Make sure the name is unique, since the binaries will be built in parallel.
      # https://discuss.circleci.com/t/share-environment-variable-between-different-job/45647/4
      - persist_to_workspace:
          root: artifacts
          paths:
            - << parameters.target >>/*
            - << parameters.target >>.env

jobs:
  workspace:
    executor: docker-rust
    resource_class: xlarge
    steps:
      - checkout
      - restore-cargo-cache
      - install-protoc
      - run: cargo fmt --all --check
      # TODO: this is incompatible with workspace inheritance, uncomment when
      # https://github.com/DevinR528/cargo-sort/pull/29 is merged
      # - run: cargo install cargo-sort
      # - run: cargo sort --check --workspace
      - run: |
          cargo clippy --tests \
                       --all-targets \
                       --all-features \
                       --no-deps -- \
                       --D warnings \
                       -A clippy::let-unit-value \
                       -A clippy::format-push-string
      - save-cargo-cache
  check-standalone:
    parameters:
      path:
        description: "Path to crate external from workspace"
        type: string
    executor: docker-rust
    steps:
      - checkout
      - restore-cargo-cache
      - install-protoc
      - apply-patches
      - run: cargo fmt --all --check --manifest-path << parameters.path >>/Cargo.toml
      # TODO: this is incompatible with workspace inheritance, uncomment when
      # https://github.com/DevinR528/cargo-sort/pull/29 is merged
      # - run: cargo install cargo-sort
      # - run: cargo sort --check << parameters.path >>
      - run: |
          cargo clippy --tests \
                       --all-targets \
                       --all-features \
                       --manifest-path << parameters.path >>/Cargo.toml \
                       --no-deps -- \
                       --D warnings \
                       -A clippy::let-unit-value \
                       -A clippy::format-push-string
      - run: cargo test --all-features --manifest-path << parameters.path >>/Cargo.toml -- --nocapture
      - save-cargo-cache
  platform-test:
    parameters:
      crate:
        description: "Crate to test"
        type: string
    # Using an image since tests will start a docker container
    executor: image-ubuntu
    steps:
      - install-rust
      - install-protoc
      - checkout
      - run: git submodule sync
      - run: git submodule update --init
      - restore-cargo-cache
      - apply-patches
      - run:
          name: Run unit tests
          command: cargo test --package << parameters.crate >> --all-features --lib -- --nocapture
      - run:
          name: Run integration tests
          # Only run integration tests if there are any
          command: |
            set +o pipefail
            (cargo test --package << parameters.crate >> --all-features --test '*' -- --list 2>&1 | grep -q "no test target matches pattern") && echo "nothing to test" || cargo test --package << parameters.crate >> --all-features --test '*' -- --nocapture
      - save-cargo-cache
  e2e-test:
    executor: image-ubuntu
    steps:
      - install-rust
      - checkout
      - run: git submodule sync
      - run: git submodule update --init
      - restore-buildx-cache
      - run:
          name: Make images for tests
          command: |
            sudo mkdir -p $BUILDX_CACHE && sudo chown -R circleci:circleci $BUILDX_CACHE
            make images
      - save-buildx-cache
      - apply-patches
      - run:
          name: Run the E2E tests
          command: |
            # clean up a potential existing deployments before running
            # the tests just in case the environment is not clean
            make down
            BUILDX_CACHE=/tmp/cache/buildx make up

            SHUTTLE_TESTS_NETWORK=shuttle-dev_user-net SHUTTLE_TESTS_RUNTIME_IMAGE=public.ecr.aws/shuttle-dev/deployer:latest cargo test --package shuttle-gateway --all-features --lib -- --nocapture

            BUILDX_CACHE=/tmp/cache/buildx make test
      - save_cache:
          paths:
            - "/tmp/cache/buildx"
          key: docker-buildx-{{ .Branch }}
          when: always
  build-and-push:
    executor: image-ubuntu
    steps:
      - checkout
      - restore-buildx-cache
      - aws-ecr/ecr-login:
          aws-access-key-id: AWS_ACCESS_KEY_ID
          aws-secret-access-key: AWS_SECRET_ACCESS_KEY
          public-registry: true
      - run:
          name: Make and push images
          command: |
            PUSH=true PLATFORMS=linux/amd64 make images
      - save-buildx-cache
  build-binaries-linux:
    machine:
      image: << parameters.image >>
    resource_class: << parameters.resource_class >>
    parameters:
      target:
        description: "Linux target to build for"
        type: string
      image:
        description: "Machine image to use"
        type: string
      resource_class:
        description: "The resource type to use for the machine"
        type: string
      protoc_arch:
        description: "Architecture to use to install protoc"
        type: string
    steps:
      - checkout
      - run: sudo apt update && sudo DEBIAN_FRONTEND=noninteractive apt install -y libssl-dev musl-tools clang
      - install-protoc:
          arch: << parameters.protoc_arch >>
      - run:
          name: Install Rust
          command: curl --proto '=https' --tlsv1.3 https://sh.rustup.rs -sSf | bash -s -- -y --default-toolchain 1.65.0 --target << parameters.target >>
      - run:
          name: Build
          command: |
            # From https://github.com/briansmith/ring/issues/1414#issuecomment-1055177218
            export CC_aarch64_unknown_linux_musl=clang
            # "vendored-openssl" is from https://github.com/cross-rs/cross/issues/229#issuecomment-597898074
            cargo build --release --package cargo-shuttle --features vendored-openssl --target << parameters.target >>
      - make-artifact:
          target: << parameters.target >>
  build-binaries-windows:
    executor:
      name: win/server-2022
      size: xlarge
      shell: bash.exe
    environment:
      CARGO_NET_GIT_FETCH_WITH_CLI: "true"
    steps:
      - checkout
      - run: choco install -y strawberryperl protoc
      - run:
          name: Install Rust
          command: |
            wget -OutFile "C:\rustup-init.exe" https://static.rust-lang.org/rustup/dist/x86_64-pc-windows-msvc/rustup-init.exe
            C:\rustup-init.exe -y --default-toolchain 1.65.0 --target x86_64-pc-windows-msvc
          shell: powershell.exe
      - run:
          name: Build
          command: |
            # From https://github.com/alexcrichton/openssl-src-rs/issues/45
            # Because of https://github.com/openssl/openssl/issues/9048
            $env:OPENSSL_SRC_PERL="C:\Strawberry\perl\bin\perl.exe"
            # "vendored-openssl" is from https://github.com/cross-rs/cross/issues/229#issuecomment-597898074
            ..\.cargo\bin\cargo.exe build --release --package cargo-shuttle --features vendored-openssl --target x86_64-pc-windows-msvc
          shell: powershell.exe
      - make-artifact:
          target: x86_64-pc-windows-msvc
          suffix: ".exe"
  build-binaries-mac:
    macos:
      xcode: 12.5.1
    resource_class: xlarge
    steps:
      - checkout
      - install-protoc:
          arch: osx-x86_64
      - run:
          name: Install Rust
          command: curl --proto '=https' https://sh.rustup.rs -sSf | bash -s -- -y --default-toolchain 1.65.0 --target x86_64-apple-darwin
      - run:
          name: Build
          command: |
            # "vendored-openssl" is from https://github.com/cross-rs/cross/issues/229#issuecomment-597898074
            cargo build --release --package cargo-shuttle --features vendored-openssl --target x86_64-apple-darwin
      - make-artifact:
          target: x86_64-apple-darwin
  publish-github-release:
    docker:
      - image: cimg/go:1.19.3
    steps:
      - attach_workspace:
          at: artifacts
      - run:
          name: "Set tag in environment"
          command: |
            for file in artifacts/*.env; do
              cat artifacts/${file##*/} >> "$BASH_ENV";
              rm artifacts/${file##*/};
            done
      - run:
          name: "Publish Release on GitHub"
          # Since each binary is in a sub directory named after its target, we flatten
          # the artifacts directory before passing it to ghr
          command: |
            find artifacts -mindepth 2 -type f -exec mv -t artifacts {} +
            go install github.com/tcnksm/ghr@v0.16.0
            ghr -t ${GITHUB_TOKEN} -u ${CIRCLE_PROJECT_USERNAME} -r ${CIRCLE_PROJECT_REPONAME} -c ${CIRCLE_SHA1} -delete -draft ${TAG} ./artifacts/

workflows:
  ci:
    jobs:
      - workspace
      - check-standalone:
          name: << matrix.path >>
          matrix:
            parameters:
              path:
                - resources/aws-rds
                - resources/persist
                - resources/secrets
                - resources/shared-db
                - resources/static-folder
                - services/shuttle-actix-web
                - services/shuttle-axum
                - services/shuttle-next
                - services/shuttle-poem
                - services/shuttle-poise
                - services/shuttle-rocket
                - services/shuttle-salvo
                - services/shuttle-serenity
                - services/shuttle-thruster
                - services/shuttle-tide
                - services/shuttle-tower
                - services/shuttle-warp
      - platform-test:
          name: << matrix.crate >>
          requires:
            - workspace
          matrix:
            parameters:
              crate:
                [
                  "shuttle-auth",
                  "cargo-shuttle",
                  "shuttle-codegen",
                  "shuttle-common",
                  "shuttle-deployer",
                  "shuttle-proto",
                  "shuttle-provisioner",
                  "shuttle-runtime",
                  "shuttle-service",
                ]
      - e2e-test:
          requires:
            - platform-test
            - check-standalone
          filters:
            branches:
              only: production
      - build-and-push:
          requires:
            - e2e-test
          filters:
            branches:
              only: production
      - build-binaries-linux:
          name: build-binaries-x86_64-gnu
          image: ubuntu-2204:2022.04.1
          target: x86_64-unknown-linux-gnu
<<<<<<< HEAD
=======
          protoc_arch: linux-x86_64
>>>>>>> 5df37f46
          resource_class: xlarge
          filters:
            branches:
              only: production
      - build-binaries-linux:
          name: build-binaries-x86_64-musl
          image: ubuntu-2204:2022.04.1
          target: x86_64-unknown-linux-musl
<<<<<<< HEAD
=======
          protoc_arch: linux-x86_64
>>>>>>> 5df37f46
          resource_class: xlarge
          filters:
            branches:
              only: production
      - build-binaries-linux:
          name: build-binaries-aarch64
          image: ubuntu-2004:202101-01
          target: aarch64-unknown-linux-musl
<<<<<<< HEAD
=======
          protoc_arch: linux-aarch_64
>>>>>>> 5df37f46
          resource_class: arm.xlarge
          filters:
            branches:
              only: production
      - build-binaries-windows:
          filters:
            branches:
              only: production
      - build-binaries-mac:
          filters:
            branches:
              only: production
      - publish-github-release:
          requires:
            - build-binaries-x86_64-gnu
            - build-binaries-x86_64-musl
            - build-binaries-aarch64
            - build-binaries-windows
            - build-binaries-mac
          filters:
            branches:
              only: production<|MERGE_RESOLUTION|>--- conflicted
+++ resolved
@@ -449,10 +449,7 @@
           name: build-binaries-x86_64-gnu
           image: ubuntu-2204:2022.04.1
           target: x86_64-unknown-linux-gnu
-<<<<<<< HEAD
-=======
           protoc_arch: linux-x86_64
->>>>>>> 5df37f46
           resource_class: xlarge
           filters:
             branches:
@@ -461,10 +458,7 @@
           name: build-binaries-x86_64-musl
           image: ubuntu-2204:2022.04.1
           target: x86_64-unknown-linux-musl
-<<<<<<< HEAD
-=======
           protoc_arch: linux-x86_64
->>>>>>> 5df37f46
           resource_class: xlarge
           filters:
             branches:
@@ -473,10 +467,7 @@
           name: build-binaries-aarch64
           image: ubuntu-2004:202101-01
           target: aarch64-unknown-linux-musl
-<<<<<<< HEAD
-=======
           protoc_arch: linux-aarch_64
->>>>>>> 5df37f46
           resource_class: arm.xlarge
           filters:
             branches:
