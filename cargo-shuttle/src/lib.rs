mod args;
mod client;
pub mod config;
mod init;
mod provisioner_server;

use args::DeployArgs;
use args::LogoutArgs;
use indicatif::ProgressBar;
use shuttle_common::claims::{ClaimService, InjectPropagation};
use shuttle_common::models::deployment::{
    get_deployments_table, DeploymentRequest, GIT_STRINGS_MAX_LENGTH,
};
use shuttle_common::models::project::IDLE_MINUTES;
use shuttle_common::models::resource::get_resources_table;
use shuttle_common::project::ProjectName;
use shuttle_common::{resource, ApiKey};
use shuttle_proto::runtime::runtime_client::RuntimeClient;
use shuttle_proto::runtime::{self, LoadRequest, StartRequest, StopRequest, SubscribeLogsRequest};

use tokio::process::Child;
use tokio::task::JoinHandle;
use tonic::transport::Channel;
use tonic::Status;

use std::collections::HashMap;
use std::ffi::OsString;
use std::fs::{read_to_string, File};
use std::io::stdout;
use std::net::{Ipv4Addr, SocketAddr};
use std::path::{Path, PathBuf};

use std::process::exit;
use std::str::FromStr;

use anyhow::{anyhow, bail, Context, Result};
pub use args::{Args, Command, InitArgs, LoginArgs, ProjectArgs, RunArgs};
use cargo_metadata::Message;
use clap::CommandFactory;
use clap_complete::{generate, Shell};
use config::RequestContext;
use crossterm::style::Stylize;
use dialoguer::{theme::ColorfulTheme, Confirm, FuzzySelect, Input, Password};
use flate2::write::GzEncoder;
use flate2::Compression;
use futures::{StreamExt, TryFutureExt};
use git2::{Repository, StatusOptions};
use ignore::overrides::OverrideBuilder;
use ignore::WalkBuilder;
use shuttle_common::models::{project, secret};
use shuttle_service::builder::{build_workspace, BuiltService};
use std::fmt::Write;
use strum::IntoEnumIterator;
use tar::Builder;
use tracing::{debug, error, trace, warn};
use uuid::Uuid;

use crate::args::{DeploymentCommand, ProjectCommand, ProjectStartArgs, ResourceCommand};
use crate::client::Client;
use crate::provisioner_server::LocalProvisioner;

const VERSION: &str = env!("CARGO_PKG_VERSION");
const MANIFEST_DIR: &str = env!("CARGO_MANIFEST_DIR");
const SHUTTLE_LOGIN_URL: &str = "https://shuttle.rs/login";
const SHUTTLE_GH_ISSUE_URL: &str = "https://github.com/shuttle-hq/shuttle/issues/new";

pub struct Shuttle {
    ctx: RequestContext,
}

impl Shuttle {
    pub fn new() -> Result<Self> {
        let ctx = RequestContext::load_global()?;
        Ok(Self { ctx })
    }

    pub async fn run(mut self, mut args: Args) -> Result<CommandOutcome> {
        trace!("running local client");

        // All commands that need to know which project is being handled
        if matches!(
            args.cmd,
            Command::Deploy(..)
                | Command::Deployment(..)
                | Command::Resource(..)
                | Command::Project(
                    // ProjectCommand::List does not need to know which project we are in
                    ProjectCommand::Start { .. }
                        | ProjectCommand::Stop { .. }
                        | ProjectCommand::Restart { .. }
                        | ProjectCommand::Status { .. }
                )
                | Command::Stop
                | Command::Clean
                | Command::Secrets
                | Command::Status
                | Command::Logs { .. }
                | Command::Run(..)
        ) {
            self.load_project(&mut args.project_args)?;
        }

        self.ctx.set_api_url(args.api_url);

        match args.cmd {
            Command::Init(init_args) => self.init(init_args, args.project_args).await,
            Command::Generate { shell, output } => self.complete(shell, output).await,
            Command::Login(login_args) => self.login(login_args).await,
            Command::Logout(logout_args) => self.logout(logout_args).await,
            Command::Feedback => self.feedback().await,
            Command::Run(run_args) => self.local_run(run_args).await,
            Command::Deploy(deploy_args) => {
                return self.deploy(&self.client()?, deploy_args).await;
            }
            Command::Status => self.status(&self.client()?).await,
            Command::Logs { id, latest, follow } => {
                self.logs(&self.client()?, id, latest, follow).await
            }
            Command::Deployment(DeploymentCommand::List { page, limit }) => {
                self.deployments_list(&self.client()?, page, limit).await
            }
            Command::Deployment(DeploymentCommand::Status { id }) => {
                self.deployment_get(&self.client()?, id).await
            }
            Command::Resource(ResourceCommand::List) => self.resources_list(&self.client()?).await,
            Command::Stop => self.stop(&self.client()?).await,
            Command::Clean => self.clean(&self.client()?).await,
            Command::Secrets => self.secrets(&self.client()?).await,
            Command::Project(ProjectCommand::Start(ProjectStartArgs { idle_minutes })) => {
                self.project_create(&self.client()?, idle_minutes).await
            }
            Command::Project(ProjectCommand::Restart(ProjectStartArgs { idle_minutes })) => {
                self.project_recreate(&self.client()?, idle_minutes).await
            }
            Command::Project(ProjectCommand::Status { follow }) => {
                self.project_status(&self.client()?, follow).await
            }
            Command::Project(ProjectCommand::List { page, limit }) => {
                self.projects_list(&self.client()?, page, limit).await
            }
            Command::Project(ProjectCommand::Stop) => self.project_delete(&self.client()?).await,
        }
        .map(|_| CommandOutcome::Ok)
    }

    fn client(&self) -> Result<Client> {
        let mut client = Client::new(self.ctx.api_url());
        client.set_api_key(self.ctx.api_key()?);
        Ok(client)
    }

    /// Log in, initialize a project and potentially create the Shuttle environment for it.
    ///
    /// If both a project name and framework are passed as arguments, it will run without any extra
    /// interaction.
    async fn init(&mut self, args: InitArgs, mut project_args: ProjectArgs) -> Result<()> {
        let interactive = project_args.name.is_none() || args.framework().is_none();

        let theme = ColorfulTheme::default();

        // 1. Log in (if not logged in yet)
        if self.ctx.api_key().is_err() {
            if interactive {
                println!("First, let's log in to your Shuttle account.");
                self.login(args.login_args.clone()).await?;
                println!();
            } else if args.login_args.api_key.is_some() {
                self.login(args.login_args.clone()).await?;
            } else if args.create_env {
                bail!("Tried to login to create a Shuttle environment, but no API key was set.")
            }
        }

        // 2. Ask for project name
        if project_args.name.is_none() {
            println!("How do you want to name your project? It will be hosted at ${{project_name}}.shuttleapp.rs.");
            // TODO: Check whether the project name is still available
            project_args.name = Some(
                Input::with_theme(&theme)
                    .with_prompt("Project name")
                    .interact()?,
            );
            println!();
        }

        // 3. Confirm the project directory
        let path = if interactive {
            let path = args
                .path
                .to_str()
                .context("path arg should always be set")?;

            println!("Where should we create this project?");
            let directory_str: String = Input::with_theme(&theme)
                .with_prompt("Directory")
                .default(path.to_owned())
                .interact()?;

            println!();
            args::parse_init_path(OsString::from(directory_str))?
        } else {
            args.path.clone()
        };

        // 4. Ask for the framework
        let framework = match args.framework() {
            Some(framework) => framework,
            None => {
                println!(
                    "Shuttle works with a range of web frameworks. Which one do you want to use?"
                );
                let frameworks = init::Template::iter().collect::<Vec<_>>();
                let index = FuzzySelect::with_theme(&theme)
                    .items(&frameworks)
                    .default(0)
                    .interact()?;
                println!();
                frameworks[index]
            }
        };

        // 5. Initialize locally
        init::cargo_generate(
            path.clone(),
            project_args
                .name
                .as_ref()
                .expect("to have a project name provided"),
            framework,
        )?;
        println!();

        // 6. Confirm that the user wants to create the project environment on Shuttle
        let should_create_environment = if !interactive {
            args.create_env
        } else if args.create_env {
            true
        } else {
            let should_create = Confirm::with_theme(&theme)
                .with_prompt("Do you want to create the project environment on Shuttle?")
                .default(true)
                .interact()?;

            println!();
            should_create
        };

        if should_create_environment {
            // Set the project working directory path to the init path,
            // so `load_project` is ran with the correct project path
            project_args.working_directory = path;

            self.load_project(&mut project_args)?;
            self.project_create(&self.client()?, IDLE_MINUTES).await?;
        } else {
            println!(
                "Run `cargo shuttle project start` to create a project environment on Shuttle."
            );
        }

        Ok(())
    }

    pub fn load_project(&mut self, project_args: &mut ProjectArgs) -> Result<()> {
        trace!("loading project arguments: {project_args:?}");

        self.ctx.load_local(project_args)
    }

    /// Provide feedback on GitHub.
    async fn feedback(&self) -> Result<()> {
        let _ = webbrowser::open(SHUTTLE_GH_ISSUE_URL);
        println!("If your browser did not open automatically, go to {SHUTTLE_GH_ISSUE_URL}");

        Ok(())
    }

    /// Log in with the given API key or after prompting the user for one.
    async fn login(&mut self, login_args: LoginArgs) -> Result<()> {
        let api_key_str = match login_args.api_key {
            Some(api_key) => api_key,
            None => {
                let _ = webbrowser::open(SHUTTLE_LOGIN_URL);
                println!("If your browser did not automatically open, go to {SHUTTLE_LOGIN_URL}");

                Password::with_theme(&ColorfulTheme::default())
                    .with_prompt("API key")
                    .validate_with(|input: &String| ApiKey::parse(input).map(|_| {}))
                    .interact()?
            }
        };

        let api_key = ApiKey::parse(&api_key_str)?;

        self.ctx.set_api_key(api_key)?;

        Ok(())
    }

    async fn logout(&mut self, logout_args: LogoutArgs) -> Result<()> {
        if logout_args.reset_api_key {
            self.reset_api_key(&self.client()?).await?;
            println!("Successfully reset the API key.");
            println!(" -> Go to {SHUTTLE_LOGIN_URL} to get a new one.\n");
        }
        self.ctx.clear_api_key()?;
        println!("Successfully logged out of shuttle.");

        Ok(())
    }

    async fn reset_api_key(&self, client: &Client) -> Result<()> {
        client.reset_api_key().await.and_then(|res| {
            if res.status().is_success() {
                Ok(())
            } else {
                Err(anyhow!("Resetting API key failed."))
            }
        })
    }

    async fn stop(&self, client: &Client) -> Result<()> {
        let proj_name = self.ctx.project_name();
        let mut service = client.stop_service(proj_name).await?;

        let progress_bar = create_spinner();
        loop {
            let Some(ref deployment) = service.deployment else {
                break;
            };

            if let shuttle_common::deployment::State::Stopped = deployment.state {
                break;
            }

            progress_bar.set_message(format!("Stopping {}", deployment.id));
            service = client.get_service(proj_name).await?;
        }
        progress_bar.finish_and_clear();

        println!("{}\n{}", "Successfully stopped service".bold(), service);
        println!("Run `cargo shuttle deploy` to re-deploy your service.");

        Ok(())
    }

    async fn complete(&self, shell: Shell, output: Option<PathBuf>) -> Result<()> {
        let name = env!("CARGO_PKG_NAME");
        let mut app = Command::command();
        match output {
            Some(v) => generate(shell, &mut app, name, &mut File::create(v)?),
            None => generate(shell, &mut app, name, &mut stdout()),
        };

        Ok(())
    }

    async fn status(&self, client: &Client) -> Result<()> {
        let summary = client.get_service(self.ctx.project_name()).await?;

        println!("{summary}");

        Ok(())
    }

    async fn secrets(&self, client: &Client) -> Result<()> {
        let secrets = client.get_secrets(self.ctx.project_name()).await?;
        let table = secret::get_table(&secrets);

        println!("{table}");

        Ok(())
    }

    async fn clean(&self, client: &Client) -> Result<()> {
        let lines = client.clean_project(self.ctx.project_name()).await?;

        for line in lines {
            println!("{line}");
        }

        println!("Cleaning done!");

        Ok(())
    }

    async fn logs(
        &self,
        client: &Client,
        id: Option<Uuid>,
        latest: bool,
        follow: bool,
    ) -> Result<()> {
        let id = if let Some(id) = id {
            id
        } else {
            let proj_name = self.ctx.project_name();

            if latest {
                // Find latest deployment (not always an active one)
                let deployments = client.get_deployments(proj_name, 0, 1).await?;
                let most_recent = deployments.first().context(format!(
                    "Could not find any deployments for '{proj_name}'. Try passing a deployment ID manually",
                ))?;

                most_recent.id
            } else if let Some(deployment) = client.get_service(proj_name).await?.deployment {
                // Active deployment
                deployment.id
            } else {
                bail!(
                    "Could not find a running deployment for '{proj_name}'. Try with '--latest', or pass a deployment ID manually"
                );
            }
        };

        if follow {
            let mut stream = client.get_logs_ws(self.ctx.project_name(), &id).await?;

            while let Some(Ok(msg)) = stream.next().await {
                if let tokio_tungstenite::tungstenite::Message::Text(line) = msg {
                    let log_item: shuttle_common::LogItem =
                        serde_json::from_str(&line).expect("to parse log line");
                    println!("{log_item}")
                }
            }
        } else {
            let logs = client.get_logs(self.ctx.project_name(), &id).await?;

            for log in logs.into_iter() {
                println!("{log}");
            }
        }

        Ok(())
    }

    async fn deployments_list(&self, client: &Client, page: u32, limit: u32) -> Result<()> {
        if limit == 0 {
            println!();
            return Ok(());
        }

        let proj_name = self.ctx.project_name();
        let deployments = client.get_deployments(proj_name, page, limit).await?;
        let table = get_deployments_table(&deployments, proj_name.as_str(), page);

        println!("{table}");
        println!("Run `cargo shuttle logs <id>` to get logs for a given deployment.");

        Ok(())
    }

    async fn deployment_get(&self, client: &Client, deployment_id: Uuid) -> Result<()> {
        let deployment = client
            .get_deployment_details(self.ctx.project_name(), &deployment_id)
            .await?;

        println!("{deployment}");

        Ok(())
    }

    async fn resources_list(&self, client: &Client) -> Result<()> {
        let resources = client
            .get_service_resources(self.ctx.project_name())
            .await?;
        let table = get_resources_table(&resources, self.ctx.project_name().as_str());

        println!("{table}");

        Ok(())
    }

    async fn spin_local_runtime(
        run_args: &RunArgs,
        service: &BuiltService,
        provisioner_server: &JoinHandle<Result<(), tonic::transport::Error>>,
        i: u16,
        provisioner_port: u16,
    ) -> Result<
        Option<(
            Child,
            RuntimeClient<ClaimService<InjectPropagation<Channel>>>,
        )>,
    > {
        let BuiltService {
            executable_path,
            is_wasm,
            working_directory,
            ..
        } = service.clone();

        trace!("loading secrets");
        let secrets_path = if working_directory.join("Secrets.dev.toml").exists() {
            working_directory.join("Secrets.dev.toml")
        } else {
            working_directory.join("Secrets.toml")
        };

        let secrets: HashMap<String, String> = if let Ok(secrets_str) = read_to_string(secrets_path)
        {
            let secrets: HashMap<String, String> =
                secrets_str.parse::<toml::Value>()?.try_into()?;

            trace!(keys = ?secrets.keys(), "available secrets");

            secrets
        } else {
            trace!("no Secrets.toml was found");
            Default::default()
        };

        let runtime_path = || {
            if is_wasm {
                let runtime_path = home::cargo_home()
                    .expect("failed to find cargo home dir")
                    .join("bin/shuttle-next");

                println!("Installing shuttle-next runtime. This can take a while...");

                if cfg!(debug_assertions) {
                    // Canonicalized path to shuttle-runtime for dev to work on windows

                    let path = std::fs::canonicalize(format!("{MANIFEST_DIR}/../runtime"))
                        .expect("path to shuttle-runtime does not exist or is invalid");

                    std::process::Command::new("cargo")
                        .arg("install")
                        .arg("shuttle-runtime")
                        .arg("--path")
                        .arg(path)
                        .arg("--bin")
                        .arg("shuttle-next")
                        .arg("--features")
                        .arg("next")
                        .output()
                        .expect("failed to install the shuttle runtime");
                } else {
                    // If the version of cargo-shuttle is different from shuttle-runtime,
                    // or it isn't installed, try to install shuttle-runtime from crates.io.
                    if let Err(err) = check_version(&runtime_path) {
                        warn!("{}", err);

                        trace!("installing shuttle-runtime");
                        std::process::Command::new("cargo")
                            .arg("install")
                            .arg("shuttle-runtime")
                            .arg("--bin")
                            .arg("shuttle-next")
                            .arg("--features")
                            .arg("next")
                            .output()
                            .expect("failed to install the shuttle runtime");
                    };
                };

                runtime_path
            } else {
                trace!(path = ?executable_path, "using alpha runtime");
                executable_path.clone()
            }
        };

        let (mut runtime, mut runtime_client) = runtime::start(
            is_wasm,
            runtime::StorageManagerType::WorkingDir(working_directory.to_path_buf()),
            &format!("http://localhost:{provisioner_port}"),
            None,
            run_args.port - (1 + i),
            runtime_path,
        )
        .await
        .map_err(|err| {
            provisioner_server.abort();
            err
        })?;

        let service_name = service.service_name()?;
        let load_request = tonic::Request::new(LoadRequest {
            path: executable_path
                .into_os_string()
                .into_string()
                .expect("to convert path to string"),
            service_name: service_name.to_string(),
            resources: Default::default(),
            secrets,
        });

        trace!("loading service");
        let response = runtime_client
            .load(load_request)
            .or_else(|err| async {
                provisioner_server.abort();
                runtime.kill().await?;
                Err(err)
            })
            .await?
            .into_inner();

        if !response.success {
            error!(error = response.message, "failed to load your service");
            return Ok(None);
        }

        let resources = response
            .resources
            .into_iter()
            .map(resource::Response::from_bytes)
            .collect();

        println!("{}", get_resources_table(&resources, service_name.as_str()));

        let mut stream = runtime_client
            .subscribe_logs(tonic::Request::new(SubscribeLogsRequest {}))
            .or_else(|err| async {
                provisioner_server.abort();
                runtime.kill().await?;
                Err(err)
            })
            .await?
            .into_inner();

        tokio::spawn(async move {
            while let Ok(Some(log)) = stream.message().await {
                let log: shuttle_common::LogItem = log.try_into().expect("to convert log");
                println!("{log}");
            }
        });

        let addr = SocketAddr::new(
            if run_args.external {
                Ipv4Addr::new(0, 0, 0, 0)
            } else {
                Ipv4Addr::LOCALHOST
            }
            .into(),
            run_args.port + i,
        );

        println!(
            "    {} {} on http://{}\n",
            "Starting".bold().green(),
            service_name,
            addr
        );

        let start_request = StartRequest {
            ip: addr.to_string(),
        };

        trace!(?start_request, "starting service");
        let response = runtime_client
            .start(tonic::Request::new(start_request))
            .or_else(|err| async {
                provisioner_server.abort();
                runtime.kill().await?;
                Err(err)
            })
            .await?
            .into_inner();

        trace!(response = ?response,  "client response: ");
        Ok(Some((runtime, runtime_client)))
    }

    async fn stop_runtime(
        runtime: &mut Child,
        runtime_client: &mut RuntimeClient<ClaimService<InjectPropagation<Channel>>>,
    ) -> Result<(), Status> {
        let stop_request = StopRequest {};
        trace!(?stop_request, "stopping service");
        let response = runtime_client
            .stop(tonic::Request::new(stop_request))
            .or_else(|err| async {
                runtime.kill().await?;
                trace!(status = ?err, "killed the runtime by force because stopping it errored out");
                Err(err)
            })
            .await?
            .into_inner();
        trace!(response = ?response,  "client stop response: ");
        Ok(())
    }

    async fn add_runtime_info(
        runtime: Option<(
            Child,
            RuntimeClient<ClaimService<InjectPropagation<Channel>>>,
        )>,
        existing_runtimes: &mut Vec<(
            Child,
            RuntimeClient<ClaimService<InjectPropagation<Channel>>>,
        )>,
        provisioner_server: &JoinHandle<Result<(), tonic::transport::Error>>,
    ) -> Result<(), Status> {
        match runtime {
            Some(inner) => existing_runtimes.push(inner),
            None => {
                provisioner_server.abort();
                for rt_info in existing_runtimes {
                    let mut errored_out = false;
                    // Stopping all runtimes gracefully first, but if this errors out the function kills the runtime forcefully.
                    Shuttle::stop_runtime(&mut rt_info.0, &mut rt_info.1)
                        .await
                        .unwrap_or_else(|_| {
                            errored_out = true;
                        });

                    // If the runtime stopping is successful, we still need to kill it forcefully because we exit outside the loop
                    // and destructors will not be guaranteed to run.
                    if !errored_out {
                        rt_info.0.kill().await?;
                    }
                }
                exit(1);
            }
        };
        Ok(())
    }

    async fn pre_local_run(&self, run_args: &RunArgs) -> Result<Vec<BuiltService>> {
        trace!("starting a local run for a service: {run_args:?}");

        let (tx, rx): (crossbeam_channel::Sender<Message>, _) = crossbeam_channel::bounded(0);
        tokio::task::spawn_blocking(move || {
            while let Ok(message) = rx.recv() {
                match message {
                    Message::TextLine(line) => println!("{line}"),
                    Message::CompilerMessage(message) => {
                        if let Some(rendered) = message.message.rendered {
                            println!("{rendered}");
                        }
                    }
                    _ => {}
                }
            }
        });

        let working_directory = self.ctx.working_directory();

        trace!("building project");
        println!(
            "{} {}",
            "    Building".bold().green(),
            working_directory.display()
        );

        // Compile all the alpha or shuttle-next services in the workspace.
        build_workspace(working_directory, run_args.release, tx, false).await
    }

    async fn setup_local_provisioner(
    ) -> Result<(JoinHandle<Result<(), tonic::transport::Error>>, u16)> {
        let provisioner = LocalProvisioner::new()?;
        let provisioner_port =
            portpicker::pick_unused_port().expect("unable to find available port");
        let provisioner_server = provisioner.start(SocketAddr::new(
            Ipv4Addr::LOCALHOST.into(),
            provisioner_port,
        ));

        Ok((provisioner_server, provisioner_port))
    }

    #[cfg(target_family = "unix")]
    async fn local_run(&self, run_args: RunArgs) -> Result<()> {
        let services = Shuttle::pre_local_run(self, &run_args).await?;
        let (provisioner_server, provisioner_port) = Shuttle::setup_local_provisioner().await?;
        let mut sigterm_notif =
            tokio::signal::unix::signal(tokio::signal::unix::SignalKind::terminate())
                .expect("Can not get the SIGTERM signal receptor");
        let mut sigint_notif =
            tokio::signal::unix::signal(tokio::signal::unix::SignalKind::interrupt())
                .expect("Can not get the SIGINT signal receptor");

        // Start all the services.
        let mut runtimes: Vec<(
            Child,
            RuntimeClient<ClaimService<InjectPropagation<Channel>>>,
        )> = Vec::new();
        let mut signal_received = false;
        for (i, service) in services.iter().enumerate() {
            // We must cover the case of starting multiple workspace services and receiving a signal in parallel.
            // This must stop all the existing runtimes and creating new ones.
            signal_received = tokio::select! {
                res = Shuttle::spin_local_runtime(&run_args, service, &provisioner_server, i as u16, provisioner_port) => {
                    Shuttle::add_runtime_info(res.unwrap(), &mut runtimes, &provisioner_server).await?;
                    false
                },
                _ = sigterm_notif.recv() => {
                    println!(
                        "cargo-shuttle received SIGTERM. Killing all the runtimes..."
                    );
                    true
                },
                _ = sigint_notif.recv() => {
                    println!(
                        "cargo-shuttle received SIGINT. Killing all the runtimes..."
                    );
                    true
                }
            };

            if signal_received {
                break;
            }
        }

        // If prior signal received is set to true we must stop all the existing runtimes and
        // exit the `local_run`.
        if signal_received {
            provisioner_server.abort();
            for (mut rt, mut rt_client) in runtimes {
                Shuttle::stop_runtime(&mut rt, &mut rt_client)
                    .await
                    .unwrap_or_else(|err| {
                        trace!(status = ?err, "stopping the runtime errored out");
                    });
            }
            return Ok(());
        }

        // If no signal was received during runtimes initialization, then we must handle each runtime until
        // completion and handle the signals during this time.
        for (mut rt, mut rt_client) in runtimes {
            // If we received a signal while waiting for any runtime we must stop the rest and exit
            // the waiting loop.
            if signal_received {
                Shuttle::stop_runtime(&mut rt, &mut rt_client)
                    .await
                    .unwrap_or_else(|err| {
                        trace!(status = ?err, "stopping the runtime errored out");
                    });
                continue;
            }

            // Receiving a signal will stop the current runtime we're waiting for.
            signal_received = tokio::select! {
                res = rt.wait() => {
                    println!(
                        "a service future completed with exit status: {:?}",
                        res.unwrap().code()
                    );
                    false
                },
                _ = sigterm_notif.recv() => {
                    println!(
                        "cargo-shuttle received SIGTERM. Killing all the runtimes..."
                    );
                    provisioner_server.abort();
                    Shuttle::stop_runtime(&mut rt, &mut rt_client).await.unwrap_or_else(|err| {
                        trace!(status = ?err, "stopping the runtime errored out");
                    });
                    true
                },
                _ = sigint_notif.recv() => {
                    println!(
                        "cargo-shuttle received SIGINT. Killing all the runtimes..."
                    );
                    provisioner_server.abort();
                    Shuttle::stop_runtime(&mut rt, &mut rt_client).await.unwrap_or_else(|err| {
                        trace!(status = ?err, "stopping the runtime errored out");
                    });
                    true
                }
            };
        }

        println!(
            "Run `cargo shuttle project start` to create a project environment on Shuttle.\n\
             Run `cargo shuttle deploy` to deploy your Shuttle service."
        );

        Ok(())
    }

    #[cfg(target_family = "windows")]
    async fn local_run(&self, run_args: RunArgs) -> Result<()> {
        let services = Shuttle::pre_local_run(&self, &run_args).await?;
        let (provisioner_server, provisioner_port) = Shuttle::setup_local_provisioner().await?;

        // Start all the services.
        let mut runtimes: Vec<(
            Child,
            RuntimeClient<ClaimService<InjectPropagation<Channel>>>,
        )> = Vec::new();
        for (i, service) in services.iter().enumerate() {
            Shuttle::add_runtime_info(
                Shuttle::spin_local_runtime(
                    &run_args,
                    service,
                    &provisioner_server,
                    i as u16,
                    provisioner_port,
                )
                .await?,
                &mut runtimes,
                &provisioner_server,
            )
            .await?;
        }

        for (mut rt, _) in runtimes {
            println!(
                "a service future completed with exit status: {:?}",
                rt.wait().await?.code()
            );
        }

        println!(
            "Run `cargo shuttle project start` to create a project environment on Shuttle.\n\
             Run `cargo shuttle deploy` to deploy your Shuttle service."
        );

        Ok(())
    }

    async fn deploy(&self, client: &Client, args: DeployArgs) -> Result<CommandOutcome> {
        let working_directory = self.ctx.working_directory();

        let mut deployment_req: DeploymentRequest = DeploymentRequest {
            no_test: args.no_test,
            ..Default::default()
        };

        if let Ok(repo) = Repository::discover(working_directory) {
            let repo_path = repo
                .workdir()
                .context("getting working directory of repository")?;
            let repo_path = dunce::canonicalize(repo_path)?;
            trace!(?repo_path, "found git repository");

            if !args.allow_dirty {
                self.is_dirty(&repo).context("dirty not allowed")?;
            }
            deployment_req.git_dirty = Some(self.is_dirty(&repo).is_err());

            if let Ok(head) = repo.head() {
                // This is typically the name of the current branch
                // It is "HEAD" when head detached, for example when a tag is checked out
                deployment_req.git_branch = head
                    .shorthand()
                    .map(|s| s.chars().take(GIT_STRINGS_MAX_LENGTH).collect());
                if let Ok(commit) = head.peel_to_commit() {
                    deployment_req.git_commit_id = Some(commit.id().to_string());
                    // Summary is None if error or invalid utf-8
                    deployment_req.git_commit_msg = commit
                        .summary()
                        .map(|s| s.chars().take(GIT_STRINGS_MAX_LENGTH).collect());
                }
            }
        }

<<<<<<< HEAD
        let data = self.make_archive()?;
        client.deploy(data, self.ctx.project_name()).await?;
        Ok(CommandOutcome::Ok)
=======
        deployment_req.data = self.make_archive()?;

        let deployment = client
            .deploy(self.ctx.project_name(), deployment_req)
            .await?;

        let mut stream = client
            .get_logs_ws(self.ctx.project_name(), &deployment.id)
            .await?;

        loop {
            let message = stream.next().await;
            if let Some(Ok(msg)) = message {
                if let tokio_tungstenite::tungstenite::Message::Text(line) = msg {
                    let log_item: shuttle_common::LogItem =
                        serde_json::from_str(&line).expect("to parse log line");

                    match log_item.state.clone() {
                        shuttle_common::deployment::State::Queued
                        | shuttle_common::deployment::State::Building
                        | shuttle_common::deployment::State::Built
                        | shuttle_common::deployment::State::Loading => {
                            println!("{log_item}");
                        }
                        shuttle_common::deployment::State::Crashed => {
                            println!();
                            println!("{}", "Deployment crashed".red());
                            println!();
                            println!("Run the following for more details");
                            println!();
                            print!("cargo shuttle logs {}", &deployment.id);
                            println!();

                            return Ok(CommandOutcome::DeploymentFailure);
                        }
                        shuttle_common::deployment::State::Running
                        | shuttle_common::deployment::State::Completed
                        | shuttle_common::deployment::State::Stopped
                        | shuttle_common::deployment::State::Unknown => {
                            break;
                        }
                    };
                }
            } else {
                println!("Reconnecting websockets logging");
                // A wait time short enough for not much state to have changed, long enough that
                // the terminal isn't completely spammed
                tokio::time::sleep(std::time::Duration::from_millis(100)).await;
                stream = client
                    .get_logs_ws(self.ctx.project_name(), &deployment.id)
                    .await?;
            }
        }

        // Temporary fix.
        // TODO: Make get_service_summary endpoint wait for a bit and see if it entered Running/Crashed state.
        tokio::time::sleep(std::time::Duration::from_millis(500)).await;

        let deployment = client
            .get_deployment_details(self.ctx.project_name(), &deployment.id)
            .await?;

        // A deployment will only exist if there is currently one in the running state
        if deployment.state == shuttle_common::deployment::State::Running {
            let service = client.get_service(self.ctx.project_name()).await?;

            let resources = client
                .get_service_resources(self.ctx.project_name())
                .await?;
            let resources = get_resources_table(&resources, self.ctx.project_name().as_str());

            println!("{resources}{service}");

            Ok(CommandOutcome::Ok)
        } else {
            println!("{}", "Deployment has not entered the running state".red());
            println!();

            match deployment.state {
                shuttle_common::deployment::State::Stopped => {
                    println!("State: Stopped - Deployment was running, but has been stopped by the user.")
                }
                shuttle_common::deployment::State::Completed => {
                    println!("State: Completed - Deployment was running, but stopped running all by itself.")
                }
                shuttle_common::deployment::State::Unknown => {
                    println!("State: Unknown - Deployment was in an unknown state. We never expect this state and entering this state should be considered a bug.")
                }
                shuttle_common::deployment::State::Crashed => {
                    println!(
                        "{}",
                        "State: Crashed - Deployment crashed after startup.".red()
                    );
                }
                _ => println!(
                    "Deployment encountered an unexpected error - Please create a ticket to report this."
                ),
            }

            println!();
            println!("Run the following for more details");
            println!();
            println!("cargo shuttle logs {}", &deployment.id);
            println!();

            Ok(CommandOutcome::DeploymentFailure)
        }
>>>>>>> 8bb05b64
    }

    async fn project_create(&self, client: &Client, idle_minutes: u64) -> Result<()> {
        let config = project::Config { idle_minutes };

        self.wait_with_spinner(
            &[
                project::State::Ready,
                project::State::Errored {
                    message: Default::default(),
                },
            ],
            client.create_project(self.ctx.project_name(), config),
            self.ctx.project_name(),
            client,
        )
        .await?;
        println!("Run `cargo shuttle deploy` to deploy your Shuttle service.");

        Ok(())
    }

    async fn project_recreate(&self, client: &Client, idle_minutes: u64) -> Result<()> {
        self.project_delete(client).await?;
        self.project_create(client, idle_minutes).await?;

        Ok(())
    }

    async fn projects_list(&self, client: &Client, page: u32, limit: u32) -> Result<()> {
        if limit == 0 {
            println!();
            return Ok(());
        }

        let projects = client.get_projects_list(page, limit).await?;
        let projects_table = project::get_table(&projects, page);

        println!("{projects_table}");

        Ok(())
    }

    async fn project_status(&self, client: &Client, follow: bool) -> Result<()> {
        if follow {
            self.wait_with_spinner(
                &[
                    project::State::Ready,
                    project::State::Destroyed,
                    project::State::Errored {
                        message: Default::default(),
                    },
                ],
                client.get_project(self.ctx.project_name()),
                self.ctx.project_name(),
                client,
            )
            .await?;
        } else {
            let project = client.get_project(self.ctx.project_name()).await?;
            println!("{project}");
        }

        Ok(())
    }

    async fn project_delete(&self, client: &Client) -> Result<()> {
        self.wait_with_spinner(
            &[
                project::State::Destroyed,
                project::State::Errored {
                    message: Default::default(),
                },
            ],
            client.delete_project(self.ctx.project_name()),
            self.ctx.project_name(),
            client,
        )
        .await?;
        println!("Run `cargo shuttle project start` to recreate project environment on Shuttle.");

        Ok(())
    }

    async fn wait_with_spinner<'a, Fut>(
        &self,
        states_to_check: &[project::State],
        fut: Fut,
        project_name: &'a ProjectName,
        client: &'a Client,
    ) -> Result<(), anyhow::Error>
    where
        Fut: std::future::Future<Output = Result<project::Response>> + 'a,
    {
        let mut project = fut.await?;

        let progress_bar = create_spinner();
        loop {
            if states_to_check.contains(&project.state) {
                break;
            }

            progress_bar.set_message(format!("{project}"));
            project = client.get_project(project_name).await?;
        }
        progress_bar.finish_and_clear();
        println!("{project}");
        Ok(())
    }

    fn make_archive(&self) -> Result<Vec<u8>> {
        let encoder = GzEncoder::new(Vec::new(), Compression::fast());
        let mut tar = Builder::new(encoder);

        let working_directory = self.ctx.working_directory();
        let base_directory = working_directory
            .parent()
            .context("get parent directory of crate")?;

        // Make sure the target folder is excluded at all times
        let overrides = OverrideBuilder::new(working_directory)
            .add("!target/")
            .context("add `!target/` override")?
            .build()
            .context("build an override")?;

        // Add all the entries to a map to avoid duplication of the Secrets.toml file
        // if it is in the root of the workspace.
        let mut entries = HashMap::new();

        for dir_entry in WalkBuilder::new(working_directory)
            .hidden(false)
            .overrides(overrides)
            .build()
        {
            let dir_entry = dir_entry.context("get directory entry")?;

            let secrets_path = dir_entry.path().join("Secrets.toml");

            if dir_entry.file_type().context("get file type")?.is_dir() {
                // Make sure to add any `Secrets.toml` files.
                if secrets_path.exists() {
                    let path = secrets_path
                        .strip_prefix(base_directory)
                        .context("strip the base of the archive entry")?
                        .to_path_buf();
                    entries.insert(secrets_path.clone(), path.clone());
                }

                // It's not possible to add a directory to an archive
                continue;
            }

            let path = dir_entry
                .path()
                .strip_prefix(base_directory)
                .context("strip the base of the archive entry")?;

            entries.insert(dir_entry.path().to_path_buf(), path.to_path_buf());
        }

        let secrets_path = self.ctx.working_directory().join("Secrets.toml");
        if secrets_path.exists() {
            entries.insert(secrets_path, Path::new("shuttle").join("Secrets.toml"));
        }

        // Append all the entries to the archive.
        for (k, v) in entries {
            debug!("Packing {k:?}");
            tar.append_path_with_name(k, v)?;
        }

        let encoder = tar.into_inner().context("get encoder from tar archive")?;
        let bytes = encoder.finish().context("finish up encoder")?;

        Ok(bytes)
    }

    fn is_dirty(&self, repo: &Repository) -> Result<()> {
        let mut status_options = StatusOptions::new();
        status_options.include_untracked(true);
        let statuses = repo
            .statuses(Some(&mut status_options))
            .context("getting status of repository files")?;

        if !statuses.is_empty() {
            let mut error = format!(
                "{} files in the working directory contain changes that were not yet committed into git:\n",
                statuses.len()
            );

            for status in statuses.iter() {
                trace!(
                    path = status.path(),
                    status = ?status.status(),
                    "found file with updates"
                );

                let rel_path = status.path().context("getting path of changed file")?;

                writeln!(error, "{rel_path}").expect("to append error");
            }

            writeln!(error).expect("to append error");
            writeln!(error, "To proceed despite this and include the uncommitted changes, pass the `--allow-dirty` flag").expect("to append error");

            bail!(error);
        }

        Ok(())
    }
}

fn check_version(runtime_path: &Path) -> Result<()> {
    let valid_version = semver::Version::from_str(VERSION)
        .context("failed to convert runtime version to semver")?
        .to_string();

    if !runtime_path.try_exists()? {
        bail!("shuttle-runtime is not installed");
    }

    // Get runtime version from shuttle-runtime cli
    let runtime_version = std::process::Command::new(runtime_path)
        .arg("--version")
        .output()
        .context("failed to check the shuttle-runtime version")?
        .stdout;

    // Parse the version, splitting the version from the name and
    // and pass it to `to_semver()`.
    let runtime_version = semver::Version::from_str(
        std::str::from_utf8(&runtime_version)
            .expect("shuttle-runtime version should be valid utf8")
            .split_once(' ')
            .expect("shuttle-runtime version should be in the `name version` format")
            .1
            .trim(),
    )
    .context("failed to convert runtime version to semver")?
    .to_string();

    if runtime_version == valid_version {
        Ok(())
    } else {
        bail!("shuttle-runtime and cargo-shuttle are not the same version")
    }
}

fn create_spinner() -> ProgressBar {
    let pb = indicatif::ProgressBar::new_spinner();
    pb.enable_steady_tick(std::time::Duration::from_millis(350));
    pb.set_style(
        indicatif::ProgressStyle::with_template("{spinner:.orange} {msg}")
            .unwrap()
            .tick_strings(&[
                "( ●    )",
                "(  ●   )",
                "(   ●  )",
                "(    ● )",
                "(     ●)",
                "(    ● )",
                "(   ●  )",
                "(  ●   )",
                "( ●    )",
                "(●     )",
                "(●●●●●●)",
            ]),
    );

    pb
}

pub enum CommandOutcome {
    Ok,
    DeploymentFailure,
}

#[cfg(test)]
mod tests {
    use flate2::read::GzDecoder;
    use shuttle_common::project::ProjectName;
    use tar::Archive;
    use tempfile::TempDir;

    use crate::args::ProjectArgs;
    use crate::Shuttle;
    use std::fs::{self, canonicalize};
    use std::path::PathBuf;
    use std::str::FromStr;

    pub fn path_from_workspace_root(path: &str) -> PathBuf {
        let path = PathBuf::from(std::env::var("CARGO_MANIFEST_DIR").unwrap())
            .join("..")
            .join(path);

        dunce::canonicalize(path).unwrap()
    }

    fn get_archive_entries(mut project_args: ProjectArgs) -> Vec<String> {
        let mut shuttle = Shuttle::new().unwrap();
        shuttle.load_project(&mut project_args).unwrap();

        let archive = shuttle.make_archive().unwrap();

        // Make sure the Secrets.toml file is not initially present
        let tar = GzDecoder::new(&archive[..]);
        let mut archive = Archive::new(tar);

        archive
            .entries()
            .unwrap()
            .map(|entry| {
                entry
                    .unwrap()
                    .path()
                    .unwrap()
                    .components()
                    .skip(1)
                    .collect::<PathBuf>()
                    .display()
                    .to_string()
            })
            .collect()
    }

    #[test]
    fn load_project_returns_proper_working_directory_in_project_args() {
        let mut project_args = ProjectArgs {
            working_directory: path_from_workspace_root("examples/axum/hello-world/src"),
            name: None,
        };

        let mut shuttle = Shuttle::new().unwrap();
        Shuttle::load_project(&mut shuttle, &mut project_args).unwrap();

        assert_eq!(
            project_args.working_directory,
            path_from_workspace_root("examples/axum/hello-world/src")
        );
        assert_eq!(
            project_args.workspace_path().unwrap(),
            path_from_workspace_root("examples/axum/hello-world")
        );
    }

    #[test]
    fn make_archive_include_secrets() {
        let working_directory =
            canonicalize(path_from_workspace_root("examples/rocket/secrets")).unwrap();

        fs::write(
            working_directory.join("Secrets.toml"),
            "MY_API_KEY = 'the contents of my API key'",
        )
        .unwrap();

        let project_args = ProjectArgs {
            working_directory,
            name: None,
        };

        let mut entries = get_archive_entries(project_args);
        entries.sort();

        assert_eq!(
            entries,
            vec![
                ".gitignore",
                "Cargo.toml",
                "README.md",
                "Secrets.toml",
                "Secrets.toml.example",
                "Shuttle.toml",
                "src/main.rs",
            ]
        );
    }

    #[test]
    fn make_archive_respect_ignore() {
        let tmp_dir = TempDir::new().unwrap();
        let working_directory = tmp_dir.path();

        fs::write(working_directory.join(".env"), "API_KEY = 'blabla'").unwrap();
        fs::write(working_directory.join(".ignore"), ".env").unwrap();
        fs::write(
            working_directory.join("Cargo.toml"),
            r#"
[package]
name = "secrets"
version = "0.1.0"
"#,
        )
        .unwrap();
        fs::create_dir_all(working_directory.join("src")).unwrap();
        fs::write(
            working_directory.join("src").join("main.rs"),
            "fn main() {}",
        )
        .unwrap();

        let project_args = ProjectArgs {
            working_directory: working_directory.to_path_buf(),
            name: Some(ProjectName::from_str("secret").unwrap()),
        };

        let mut entries = get_archive_entries(project_args);
        entries.sort();

        assert_eq!(
            entries,
            vec![".ignore", "Cargo.lock", "Cargo.toml", "src/main.rs"]
        );
    }

    #[test]
    fn make_archive_ignore_target_folder() {
        let tmp_dir = TempDir::new().unwrap();
        let working_directory = tmp_dir.path();

        fs::create_dir_all(working_directory.join("target")).unwrap();
        fs::write(working_directory.join("target").join("binary"), "12345").unwrap();
        fs::write(
            working_directory.join("Cargo.toml"),
            r#"
[package]
name = "exclude_target"
version = "0.1.0"
"#,
        )
        .unwrap();
        fs::create_dir_all(working_directory.join("src")).unwrap();
        fs::write(
            working_directory.join("src").join("main.rs"),
            "fn main() {}",
        )
        .unwrap();

        let project_args = ProjectArgs {
            working_directory: working_directory.to_path_buf(),
            name: Some(ProjectName::from_str("exclude_target").unwrap()),
        };

        let mut entries = get_archive_entries(project_args);
        entries.sort();

        assert_eq!(entries, vec!["Cargo.lock", "Cargo.toml", "src/main.rs"]);
    }
}<|MERGE_RESOLUTION|>--- conflicted
+++ resolved
@@ -952,11 +952,6 @@
             }
         }
 
-<<<<<<< HEAD
-        let data = self.make_archive()?;
-        client.deploy(data, self.ctx.project_name()).await?;
-        Ok(CommandOutcome::Ok)
-=======
         deployment_req.data = self.make_archive()?;
 
         let deployment = client
@@ -1055,17 +1050,6 @@
                     "Deployment encountered an unexpected error - Please create a ticket to report this."
                 ),
             }
-
-            println!();
-            println!("Run the following for more details");
-            println!();
-            println!("cargo shuttle logs {}", &deployment.id);
-            println!();
-
-            Ok(CommandOutcome::DeploymentFailure)
-        }
->>>>>>> 8bb05b64
-    }
 
     async fn project_create(&self, client: &Client, idle_minutes: u64) -> Result<()> {
         let config = project::Config { idle_minutes };
