use std::collections::HashMap;

use comfy_table::{
    modifiers::UTF8_ROUND_CORNERS, presets::UTF8_FULL, Attribute, Cell, CellAlignment,
    ContentArrangement, Table,
};
use crossterm::style::Stylize;

use crate::{
    resource::{Response, Type},
    DbOutput, SecretStore,
};

pub fn get_resources_table(resources: &Vec<Response>, service_name: &str) -> String {
    if resources.is_empty() {
        format!("{}\n", "No resources are linked to this service".bold())
    } else {
        let resource_groups = resources.iter().fold(HashMap::new(), |mut acc, x| {
            let title = match x.r#type {
                Type::Database(_) => "Databases",
                Type::Secrets => "Secrets",
                Type::StaticFolder => "Static Folder",
                Type::Persist => "Persist",
<<<<<<< HEAD
                Type::DynamoDB => "DynamoDB",
=======
                Type::Turso => "Turso",
>>>>>>> 9ee11ed0
            };

            let elements = acc.entry(title).or_insert(Vec::new());
            elements.push(x);

            acc
        });

        let mut output = Vec::new();

        if let Some(databases) = resource_groups.get("Databases") {
            output.push(get_databases_table(databases, service_name));
        };

        if let Some(secrets) = resource_groups.get("Secrets") {
            output.push(get_secrets_table(secrets, service_name));
        };

        if let Some(static_folders) = resource_groups.get("Static Folder") {
            output.push(get_static_folder_table(static_folders, service_name));
        };

        if let Some(persist) = resource_groups.get("Persist") {
            output.push(get_persist_table(persist, service_name));
        };

        output.join("\n")
    }
}

fn get_databases_table(databases: &Vec<&Response>, service_name: &str) -> String {
    let mut table = Table::new();

    table
        .load_preset(UTF8_FULL)
        .apply_modifier(UTF8_ROUND_CORNERS)
        .set_content_arrangement(ContentArrangement::DynamicFullWidth)
        .set_header(vec![
            Cell::new("Type")
                .add_attribute(Attribute::Bold)
                .set_alignment(CellAlignment::Center),
            Cell::new("Connection string")
                .add_attribute(Attribute::Bold)
                .set_alignment(CellAlignment::Center),
        ]);

    for database in databases {
        let info = serde_json::from_value::<DbOutput>(database.data.clone()).unwrap();
        let connection_string = match info {
            DbOutput::Local(local_uri) => local_uri.clone(),
            DbOutput::Info(info) => info.connection_string_public(),
        };

        table.add_row(vec![database.r#type.to_string(), connection_string]);
    }

    format!(
        r#"These {} are linked to {}
{table}
"#,
        "databases".bold(),
        service_name
    )
}

fn get_secrets_table(secrets: &[&Response], service_name: &str) -> String {
    let mut table = Table::new();

    table
        .load_preset(UTF8_FULL)
        .apply_modifier(UTF8_ROUND_CORNERS)
        .set_header(vec![Cell::new("Keys")
            .add_attribute(Attribute::Bold)
            .set_alignment(CellAlignment::Center)]);

    let secrets = serde_json::from_value::<SecretStore>(secrets[0].data.clone()).unwrap();

    for key in secrets.secrets.keys() {
        table.add_row(vec![key]);
    }

    format!(
        r#"These {} can be accessed by {}
{table}
"#,
        "secrets".bold(),
        service_name
    )
}

fn get_static_folder_table(static_folders: &[&Response], service_name: &str) -> String {
    let mut table = Table::new();

    table
        .load_preset(UTF8_FULL)
        .apply_modifier(UTF8_ROUND_CORNERS)
        .set_header(vec![Cell::new("Folders")
            .set_alignment(CellAlignment::Center)
            .add_attribute(Attribute::Bold)]);

    for folder in static_folders {
        let path = serde_json::from_value::<String>(folder.config.clone()).unwrap();

        table.add_row(vec![path]);
    }

    format!(
        r#"These {} can be accessed by {}
{table}
"#,
        "static folders".bold(),
        service_name
    )
}

fn get_persist_table(persist_instances: &[&Response], service_name: &str) -> String {
    let mut table = Table::new();

    table
        .load_preset(UTF8_FULL)
        .apply_modifier(UTF8_ROUND_CORNERS)
        .set_header(vec![Cell::new("Instances")
            .set_alignment(CellAlignment::Center)
            .add_attribute(Attribute::Bold)]);

    for _ in persist_instances {
        table.add_row(vec!["Instance"]);
    }

    format!(
        r#"These {} are linked to {}
{table}
"#,
        "persist instances".bold(),
        service_name
    )
}<|MERGE_RESOLUTION|>--- conflicted
+++ resolved
@@ -21,11 +21,8 @@
                 Type::Secrets => "Secrets",
                 Type::StaticFolder => "Static Folder",
                 Type::Persist => "Persist",
-<<<<<<< HEAD
                 Type::DynamoDB => "DynamoDB",
-=======
                 Type::Turso => "Turso",
->>>>>>> 9ee11ed0
             };
 
             let elements = acc.entry(title).or_insert(Vec::new());
