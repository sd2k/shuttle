--- conflicted
+++ resolved
@@ -6,32 +6,6 @@
 ###############################################################################
 
 # Patch crates to be on same versions
-<<<<<<< HEAD
-mkdir -p $CARGO_HOME; \
-echo '[patch.crates-io]
-shuttle-service = { path = "/usr/src/shuttle/service" }
-shuttle-runtime = { path = "/usr/src/shuttle/runtime" }
-
-shuttle-aws-rds = { path = "/usr/src/shuttle/resources/aws-rds" }
-shuttle-dynamodb = { path = "/usr/src/shuttle/resources/dynamodb" }
-shuttle-persist = { path = "/usr/src/shuttle/resources/persist" }
-shuttle-shared-db = { path = "/usr/src/shuttle/resources/shared-db" }
-shuttle-secrets = { path = "/usr/src/shuttle/resources/secrets" }
-shuttle-static-folder = { path = "/usr/src/shuttle/resources/static-folder" }
-
-shuttle-axum = { path = "/usr/src/shuttle/services/shuttle-axum" }
-shuttle-actix-web = { path = "/usr/src/shuttle/services/shuttle-actix-web" }
-shuttle-next = { path = "/usr/src/shuttle/services/shuttle-next" }
-shuttle-poem = { path = "/usr/src/shuttle/services/shuttle-poem" }
-shuttle-poise = { path = "/usr/src/shuttle/services/shuttle-poise" }
-shuttle-rocket = { path = "/usr/src/shuttle/services/shuttle-rocket" }
-shuttle-salvo = { path = "/usr/src/shuttle/services/shuttle-salvo" }
-shuttle-serenity = { path = "/usr/src/shuttle/services/shuttle-serenity" }
-shuttle-thruster = { path = "/usr/src/shuttle/services/shuttle-thruster" }
-shuttle-tide = { path = "/usr/src/shuttle/services/shuttle-tide" }
-shuttle-tower = { path = "/usr/src/shuttle/services/shuttle-tower" }
-shuttle-warp = { path = "/usr/src/shuttle/services/shuttle-warp" }' > $CARGO_HOME/config.toml
-=======
 mkdir -p $CARGO_HOME
 if [[ $PROD != "true" ]]; then
     echo '[patch.crates-io]
@@ -39,6 +13,7 @@
     shuttle-runtime = { path = "/usr/src/shuttle/runtime" }
 
     shuttle-aws-rds = { path = "/usr/src/shuttle/resources/aws-rds" }
+    shuttle-dynamodb = { path = "/usr/src/shuttle/resources/dynamodb" }
     shuttle-persist = { path = "/usr/src/shuttle/resources/persist" }
     shuttle-shared-db = { path = "/usr/src/shuttle/resources/shared-db" }
     shuttle-secrets = { path = "/usr/src/shuttle/resources/secrets" }
@@ -59,7 +34,6 @@
 else
     touch $CARGO_HOME/config.toml
 fi
->>>>>>> 7d15a5f3
 
 # Add the wasm32-wasi target
 rustup target add wasm32-wasi
