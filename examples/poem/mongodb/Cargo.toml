[package]
name = "mongodb-poem-app"
version = "0.1.0"
edition = "2021"

[dependencies]
mongodb = "2.3.0"
poem = "1.3.35"
serde = { version = "1", features = ["derive"] }
serde_json = "1"
<<<<<<< HEAD
shuttle-service = { version = "0.5.2", features = ["web-poem", "mongodb-integration"] }
=======
shuttle-service = { version = "0.5.2", features = ["web-poem"] }
shuttle-shared-db = { version = "0.5.2", features = ["mongodb"] }
>>>>>>> 70f47845
<|MERGE_RESOLUTION|>--- conflicted
+++ resolved
@@ -8,9 +8,5 @@
 poem = "1.3.35"
 serde = { version = "1", features = ["derive"] }
 serde_json = "1"
-<<<<<<< HEAD
-shuttle-service = { version = "0.5.2", features = ["web-poem", "mongodb-integration"] }
-=======
 shuttle-service = { version = "0.5.2", features = ["web-poem"] }
-shuttle-shared-db = { version = "0.5.2", features = ["mongodb"] }
->>>>>>> 70f47845
+shuttle-shared-db = { version = "0.5.2", features = ["mongodb"] }