let
  moz_overlay = import (builtins.fetchTarball https://github.com/mozilla/nixpkgs-mozilla/archive/master.tar.gz);
  # Pin to stable from https://status.nixos.org/
  nixpkgs = import (fetchTarball "https://github.com/NixOS/nixpkgs/archive/3d47bbaa26e7a771059d828eecf3bd8bf28a8b0f.tar.gz") { overlays = [ moz_overlay ]; };
in
  with nixpkgs;
  stdenv.mkDerivation {
    name = "moz_overlay_shell";
    nativeBuildInputs = with nixpkgs; [
      openssl
      pkg-config
    ];
    buildInputs = with nixpkgs; [
      latest.rustChannels.stable.rust
      rust-analyzer
      cargo-watch
      terraform
      awscli2
      websocat
      protobuf
      grpcurl
      gh
      docker-compose
<<<<<<< HEAD
      datadog-agent
=======
      sccache
>>>>>>> a788b30a
    ];

    PROTOC = "${protobuf}/bin/protoc";
    PROTOC_INCLUDE="${protobuf}/include";
    RUSTC_WRAPPER="sccache";
  }<|MERGE_RESOLUTION|>--- conflicted
+++ resolved
@@ -21,11 +21,8 @@
       grpcurl
       gh
       docker-compose
-<<<<<<< HEAD
       datadog-agent
-=======
       sccache
->>>>>>> a788b30a
     ];
 
     PROTOC = "${protobuf}/bin/protoc";
